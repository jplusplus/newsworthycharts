from datetime import date

name = "newsworthycharts"

<<<<<<< HEAD
short_version = "1.9.2"
=======
short_version = "1.10.0"
>>>>>>> 614a6d98
long_version = short_version

short_desc = """\
Create charts and publish on Amazon S3.\
"""
authors = u"Jens Finnäs and Leo Wallentin, J++ Stockholm"
year = date.today().year
copyright = "%s, %s" % (year, authors)
email = "stockholm@jplusplus.org"

version = long_version<|MERGE_RESOLUTION|>--- conflicted
+++ resolved
@@ -2,11 +2,7 @@
 
 name = "newsworthycharts"
 
-<<<<<<< HEAD
-short_version = "1.9.2"
-=======
 short_version = "1.10.0"
->>>>>>> 614a6d98
 long_version = short_version
 
 short_desc = """\
