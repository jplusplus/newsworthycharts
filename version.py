--- conflicted
+++ resolved
@@ -3,11 +3,7 @@
 
 name = "newsworthycharts"
 
-<<<<<<< HEAD
-short_version = "1.1.6"
-=======
-short_version = "1.2.0"
->>>>>>> 0633aeae
+short_version = "1.2.1"
 long_version = short_version
 
 short_desc = """\
