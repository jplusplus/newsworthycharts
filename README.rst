--- conflicted
+++ resolved
@@ -122,12 +122,11 @@
 Changelog
 ---------
 
-<<<<<<< HEAD
-- Next
+- next
 
   - Matplotlib updated from 3.3.x to 3.5.x
   - Matplotlib and related modules are now pinned to a specific version
-=======
+
 - 1.29.0
 
   - `CategoricalChart`: Make it possible to hide legend. 
@@ -143,7 +142,6 @@
 - 1.27.1
 
   - `SerialChart`: Force y axis range to to given values when `ymax` and `ymin` is defined.
->>>>>>> ce0efbd8
 
 - 1.27.0
 
