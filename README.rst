This  module contains methods for producing graphs and publishing them on Amazon S3, or in the location of your choice.

It is written and maintained for `Newsworthy <https://www.newsworthy.se/en/>`_, but could possibly come in handy for other people as well.

By `Journalism++ Stockholm <http://jplusplus.org/sv>`_.

Installing
----------

.. code-block:: bash

  pip install newsworthycharts


Using
-----

This module comes with two classes, `Chart` and `Storage` (and it's subclasses).
When using the Chart class, the generated chart will be saved as a local file:

.. code-block:: python3

  from newsworthycharts import SerialChart as Chart


  c = Chart(600, 800)
  c.title = "Number of smiles per second"
  c.xlabel = "Time"
  c.ylabel = "Smiles"
  c.caption = "Source: Ministry of smiles."
  data_serie_1 = [("2008-01-01", 6.1), ("2009-01-01", 5.9), ("2010-01-01", 6.8)]
  c.data.append(data_serie_1)
  c.highlight = "2010-01-01"
  c.render("test", "png")

You can use a _storage_ object to save file to
a specific location or cloud service:

.. code-block:: python3

  from newsworthycharts import Chart
  from newsworthycharts import S3Storage

  s3 = S3Storage("my_bucket")
  c = Chart(600, 800, storage=s3)
  c.title = "Number of smiles per second"
  c.xlabel = "Time"
  c.ylabel = "Smiles"
  c.caption = "Source: Ministry of smiles."
  c.render("test", "png")


To store a file in a local folder, use the `LocalStorage` class:

.. code-block:: python3

  from newsworthycharts import LocalStorage

  storage = LocalStorage("/path/to/generated/charts")

Charts are styled using built-in or user-defined styles:

.. code-block:: python3

  from newsworthycharts import Chart

  # This chart has the newsworthy default style
  c = Chart(600, 800, style="newsworthy")

  # Style can also be the path to a style file (absolute or relative to current working directory)
  c2 = Chart(600, 800, style="path/to/styles/mystyle.mplstyle")

To set up you own style, copy the build-in default: <https://github.com/jplusplus/newsworthycharts/blob/master/newsworthycharts/rc/newsworthy>

Newsworthycharts will look first among the predefined style files for the requested style, so if you have a custom style file in you working directory you need to give it a unique name not already in use.

Developing
----------

To run tests:

.. code-block:: python3

  python3 -m pytest test/test_main.py

Changelog
---------
<<<<<<< HEAD
- 1.1.6

  - Use strong color if there is nothing to highlight.

=======
- 1.2.0

  - Fix a bug where `decimals` setting was not used in all annotations. Potentially breaking in some implementations.
  - Make the annotation offset 80% of the fontsize (used to be a hardcoded number of pixels)  
>>>>>>> 0633aeae

- 1.1.5

  - Small cosmetic update: Decrease offset of annotation.

- 1.1.4

  - Require Matplotlib < 3, because we are still relying on some features that are deprecated there. Also, internal changes to Matplot lib may cause some charts to look different depending on version.

- 1.1.3

  - Make annotation use default font size, as relative sizing didn't work here anyway

- 1.1.2

  - Move class properties to method properties to make sure multiple Chart instances work as intended/documented. This will make tests run again.
  - None values in bar charts are not annotated (trying to annotate None values used to result in a crash)
  - More tests

- 1.1.1

  - Annotations should now work as expected on series with missing data

- 1.1.0

  - Fix bug where decimal setting wasn't always respected
  - Make no decimals the default if unit is "count"

- 1.0.0

  - First version<|MERGE_RESOLUTION|>--- conflicted
+++ resolved
@@ -85,17 +85,14 @@
 
 Changelog
 ---------
-<<<<<<< HEAD
-- 1.1.6
+- 1.2.1
 
   - Use strong color if there is nothing to highlight.
 
-=======
 - 1.2.0
 
   - Fix a bug where `decimals` setting was not used in all annotations. Potentially breaking in some implementations.
-  - Make the annotation offset 80% of the fontsize (used to be a hardcoded number of pixels)  
->>>>>>> 0633aeae
+  - Make the annotation offset 80% of the fontsize (used to be a hardcoded number of pixels)
 
 - 1.1.5
 
