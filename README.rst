This  module contains methods for producing graphs and publishing them on Amazon S3, or in the location of your choice.

It is written and maintained for `Newsworthy <https://www.newsworthy.se/en/>`_, but could possibly come in handy for other people as well.

By `Journalism++ Stockholm <http://jplusplus.org/sv>`_.

Installing
----------

.. code-block:: bash

  pip install newsworthycharts


Using
-----

This module comes with two classes, `Chart` and `Storage` (and it's subclasses).
When using the Chart class, the generated chart will be saved as a local file:

.. code-block:: python3

  from newsworthycharts import SerialChart as Chart


  c = Chart(600, 800)
  c.title = "Number of smiles per second"
  c.xlabel = "Time"
  c.ylabel = "Smiles"
  c.caption = "Source: Ministry of smiles."
  data_serie_1 = [("2008-01-01", 6.1), ("2009-01-01", 5.9), ("2010-01-01", 6.8)]
  c.data.append(data_serie_1)
  c.highlight = "2010-01-01"
  c.render("test", "png")

You can use a _storage_ object to save file to
a specific location or cloud service:

.. code-block:: python3

  from newsworthycharts import Chart
  from newsworthycharts import S3Storage

  s3 = S3Storage("my_bucket")
  c = Chart(600, 800, storage=s3)
  c.title = "Number of smiles per second"
  c.xlabel = "Time"
  c.ylabel = "Smiles"
  c.caption = "Source: Ministry of smiles."
  c.render("test", "png")


To store a file in a local folder, use the `LocalStorage` class:

.. code-block:: python3

  from newsworthycharts import LocalStorage

  storage = LocalStorage("/path/to/generated/charts")

Charts are styled using built-in or user-defined styles:

.. code-block:: python3

  from newsworthycharts import Chart

  # This chart has the newsworthy default style
  c = Chart(600, 800, style="newsworthy")

  # Style can also be the path to a style file (absolute or relative to current working directory)
  c2 = Chart(600, 800, style="path/to/styles/mystyle.mplstyle")

To set up you own style, copy the build-in default: <https://github.com/jplusplus/newsworthycharts/blob/master/newsworthycharts/rc/newsworthy>

Newsworthycharts will look first among the predefined style files for the requested style, so if you have a custom style file in you working directory you need to give it a unique name not already in use.

Developing
----------

To run tests:

.. code-block:: python3

  python3 -m flake8
  python3 -m pytest

Deployment
----------

To deploy a new version to PyPi:

1. Update Changelog below.
2. Update `version.py`
3. Build: `python3 setup.py sdist bdist_wheel`
4. Upload: `python3 -m twine upload dist/newsworthycharts-X.Y.X*`

...assuming you have Twine installed (`pip install twine`) and configured.

Changelog
---------

<<<<<<< HEAD
- next

  - Fix a crash in some special cases with serial charts shorter than a year.
=======
- 1.6.12

  - Bug fix: Set y max to stacked max in stacked bar chart. 

- 1.6.11

  - Introduces stacked bars to SerialChart.

- 1.6.10

  - Fixes bar_orientation bug with `init_from()`
>>>>>>> 12b3c73f

- 1.6.9

  - Fix an ugly bug where type=line would not work with `init_from()`

- 1.6.8

  - Some cosmetic changes: no legend if only one series, color updates, thinner zero line.


- 1.6.7

  - Make title and units work with `init_from` again

- 1.6.6

  - Add warm/cold color function

- 1.6.5

  - Really, really make `init_from` work, by allowingly allowing allowed attributes

- 1.6.4

  - Fix bug where `init_from` would sometime duplicate data.
  - Make sure `init_from` does not overwrite class methods.

- 1.6.3

  - Protect private properties from being overwritten by `init_from`
  - When `units` is count, `decimal` should default to 0 if not provided. This sometimes didn't work. Now it does.

- 1.6.2

  - Make `init_from` work as expected with a language argument

- 1.6.1

  - Make `init_from` work as expected with multiple data series

- 1.6.0

  - Added a factory method to create charts from a JSON-like Python object, like so: `SerialChart.init_from(config, storage)`

- 1.5.1

  - Fix packaging error in 1.5.0

- 1.5.0

  - Expose available chart engines in `CHART_ENGINES` constant for dynamic loading
  - Add `color_fn` property, for coloring bars based on value
  - Increase line width in default style
  - Upgrading Numpy could potentially affect how infinity is treated in serial charts.

- 1.4.1

  - Revert text adjusting for categorical charts, as it had issues

- 1.4.0

  - Add new ScatterPlot chart class
  - Improved text adjusting in serial charts
  - More secure YAML file parsing

- 1.3.3

  - Make small bar charts with very many bars look better

- 1.3.2

  - Make labels work again, 1.3.1 broke those in some circumstances

- 1.3.1

  - Make inner_max/min_x work with leading / trailing None values
  - Make sure single, orphaned values are visible (as points) in line charts

- 1.3.0

  - Allow (and recommend) using Matplotlib 3. This may affect how some charts are rendered.
  - Removed undocumented and incomplete Latex support from caption.
  - Don't highlight diff outside either series' extreme ends.

- 1.2.1

  - Use strong color if there is nothing to highlight.

- 1.2.0

  - Fix a bug where `decimals` setting was not used in all annotations. Potentially breaking in some implementations.
  - Make the annotation offset 80% of the fontsize (used to be a hardcoded number of pixels)

- 1.1.5

  - Small cosmetic update: Decrease offset of annotation.

- 1.1.4

  - Require Matplotlib < 3, because we are still relying on some features that are deprecated there. Also, internal changes to Matplot lib may cause some charts to look different depending on version.

- 1.1.3

  - Make annotation use default font size, as relative sizing didn't work here anyway

- 1.1.2

  - Move class properties to method properties to make sure multiple Chart instances work as intended/documented. This will make tests run again.
  - None values in bar charts are not annotated (trying to annotate None values used to result in a crash)
  - More tests

- 1.1.1

  - Annotations should now work as expected on series with missing data

- 1.1.0

  - Fix bug where decimal setting wasn't always respected
  - Make no decimals the default if unit is "count"

- 1.0.0

  - First version<|MERGE_RESOLUTION|>--- conflicted
+++ resolved
@@ -99,11 +99,10 @@
 Changelog
 ---------
 
-<<<<<<< HEAD
 - next
 
   - Fix a crash in some special cases with serial charts shorter than a year.
-=======
+
 - 1.6.12
 
   - Bug fix: Set y max to stacked max in stacked bar chart. 
@@ -115,7 +114,6 @@
 - 1.6.10
 
   - Fixes bar_orientation bug with `init_from()`
->>>>>>> 12b3c73f
 
 - 1.6.9
 
